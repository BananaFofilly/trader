--- conflicted
+++ resolved
@@ -7,11 +7,7 @@
 fingerprint:
   README.md: bafybeigtuothskwyvrhfosps2bu6suauycolj67dpuxqvnicdrdu7yhtvq
 fingerprint_ignore_patterns: []
-<<<<<<< HEAD
-agent: valory/trader:0.1.0:bafybeihrk63u6imk3pywsj3wnxrljabtouid4mh724gr5ahaasip7bokti
-=======
-agent: valory/trader:0.1.0:bafybeic3a2dxfw4xvg7ptunpnjxnji73qdvl7l2fa3pgto4k4a2k7hr4by
->>>>>>> 03a3edaf
+agent: valory/trader:0.1.0:bafybeiaujizsgyqo5kcv7htxkmtcc3hiij3ublza6divw6o4yy2yggrogi
 number_of_agents: 4
 deployment: {}
 ---
@@ -111,15 +107,11 @@
         agent_balance_threshold: ${AGENT_BALANCE_THRESHOLD:int:10000000000000000}
         refill_check_interval: ${REFILL_CHECK_INTERVAL:int:10}
         tool_punishment_multiplier: ${TOOL_PUNISHMENT_MULTIPLIER:int:1}
-<<<<<<< HEAD
+        redeem_round_timeout: ${REDEEM_ROUND_TIMEOUT:float:3600.0}
+        contract_timeout: ${CONTRACT_TIMEOUT:float:300.0}
         file_hash_to_strategies_json: ${FILE_HASH_TO_STRATEGIES_JSON:list:[["bafybeiauu6lecgrxlqlexaorsnpbzj6beto7kagdx6zawqx6z5fo5wmxhy",["bet_amount_per_threshold"]],["bafybeid7xyoqfskjumerc7tj2ykmfprem63oyxj5hyy2ts2zckfq7zutte",["kelly_criterion"]]]}
         strategies_kwargs: ${STRATEGIES_KWARGS:list:[["bet_kelly_fraction",1.0],["floor_balance",500000000000000000],["bet_amount_per_threshold",{"0.0":0,"0.1":0,"0.2":0,"0.3":0,"0.4":0,"0.5":0,"0.6":0,"0.7":0,"0.8":0,"0.9":0,"1.0":0}]]}
     benchmark_tool: &id004
-=======
-        redeem_round_timeout: ${REDEEM_ROUND_TIMEOUT:float:3600.0}
-        contract_timeout: ${CONTRACT_TIMEOUT:float:300.0}
-    benchmark_tool: &id005
->>>>>>> 03a3edaf
       args:
         log_dir: ${LOG_DIR:str:/benchmarks}
 1:
@@ -197,15 +189,11 @@
         agent_balance_threshold: ${AGENT_BALANCE_THRESHOLD:int:10000000000000000}
         refill_check_interval: ${REFILL_CHECK_INTERVAL:int:10}
         tool_punishment_multiplier: ${TOOL_PUNISHMENT_MULTIPLIER:int:1}
-<<<<<<< HEAD
+        redeem_round_timeout: ${REDEEM_ROUND_TIMEOUT:float:3600.0}
+        contract_timeout: ${CONTRACT_TIMEOUT:float:300.0}
         file_hash_to_strategies_json: ${FILE_HASH_TO_STRATEGIES_JSON:list:[["bafybeiauu6lecgrxlqlexaorsnpbzj6beto7kagdx6zawqx6z5fo5wmxhy",["bet_amount_per_threshold"]],["bafybeid7xyoqfskjumerc7tj2ykmfprem63oyxj5hyy2ts2zckfq7zutte",["kelly_criterion"]]]}
         strategies_kwargs: ${STRATEGIES_KWARGS:list:[["bet_kelly_fraction",1.0],["floor_balance",500000000000000000],["bet_amount_per_threshold",{"0.0":0,"0.1":0,"0.2":0,"0.3":0,"0.4":0,"0.5":0,"0.6":0,"0.7":0,"0.8":0,"0.9":0,"1.0":0}]]}
     benchmark_tool: *id004
-=======
-        redeem_round_timeout: ${REDEEM_ROUND_TIMEOUT:float:3600.0}
-        contract_timeout: ${CONTRACT_TIMEOUT:float:300.0}
-    benchmark_tool: *id005
->>>>>>> 03a3edaf
 2:
   models:
     params:
@@ -281,15 +269,11 @@
         agent_balance_threshold: ${AGENT_BALANCE_THRESHOLD:int:10000000000000000}
         refill_check_interval: ${REFILL_CHECK_INTERVAL:int:10}
         tool_punishment_multiplier: ${TOOL_PUNISHMENT_MULTIPLIER:int:1}
-<<<<<<< HEAD
+        redeem_round_timeout: ${REDEEM_ROUND_TIMEOUT:float:3600.0}
+        contract_timeout: ${CONTRACT_TIMEOUT:float:300.0}
         file_hash_to_strategies_json: ${FILE_HASH_TO_STRATEGIES_JSON:list:[["bafybeiauu6lecgrxlqlexaorsnpbzj6beto7kagdx6zawqx6z5fo5wmxhy",["bet_amount_per_threshold"]],["bafybeid7xyoqfskjumerc7tj2ykmfprem63oyxj5hyy2ts2zckfq7zutte",["kelly_criterion"]]]}
         strategies_kwargs: ${STRATEGIES_KWARGS:list:[["bet_kelly_fraction",1.0],["floor_balance",500000000000000000],["bet_amount_per_threshold",{"0.0":0,"0.1":0,"0.2":0,"0.3":0,"0.4":0,"0.5":0,"0.6":0,"0.7":0,"0.8":0,"0.9":0,"1.0":0}]]}
     benchmark_tool: *id004
-=======
-        redeem_round_timeout: ${REDEEM_ROUND_TIMEOUT:float:3600.0}
-        contract_timeout: ${CONTRACT_TIMEOUT:float:300.0}
-    benchmark_tool: *id005
->>>>>>> 03a3edaf
 3:
   models:
     params:
@@ -365,15 +349,11 @@
         agent_balance_threshold: ${AGENT_BALANCE_THRESHOLD:int:10000000000000000}
         refill_check_interval: ${REFILL_CHECK_INTERVAL:int:10}
         tool_punishment_multiplier: ${TOOL_PUNISHMENT_MULTIPLIER:int:1}
-<<<<<<< HEAD
+        redeem_round_timeout: ${REDEEM_ROUND_TIMEOUT:float:3600.0}
+        contract_timeout: ${CONTRACT_TIMEOUT:float:300.0}
         file_hash_to_strategies_json: ${FILE_HASH_TO_STRATEGIES_JSON:list:[["bafybeiauu6lecgrxlqlexaorsnpbzj6beto7kagdx6zawqx6z5fo5wmxhy",["bet_amount_per_threshold"]],["bafybeid7xyoqfskjumerc7tj2ykmfprem63oyxj5hyy2ts2zckfq7zutte",["kelly_criterion"]]]}
         strategies_kwargs: ${STRATEGIES_KWARGS:list:[["bet_kelly_fraction",1.0],["floor_balance",500000000000000000],["bet_amount_per_threshold",{"0.0":0,"0.1":0,"0.2":0,"0.3":0,"0.4":0,"0.5":0,"0.6":0,"0.7":0,"0.8":0,"0.9":0,"1.0":0}]]}
     benchmark_tool: *id004
-=======
-        redeem_round_timeout: ${REDEEM_ROUND_TIMEOUT:float:3600.0}
-        contract_timeout: ${CONTRACT_TIMEOUT:float:300.0}
-    benchmark_tool: *id005
->>>>>>> 03a3edaf
 ---
 public_id: valory/ledger:0.19.0
 type: connection
